--- conflicted
+++ resolved
@@ -99,11 +99,7 @@
     // Run ffmpeg command
     console.log('🔄 Running ffmpeg merge...')
     const ffmpegCommand = [
-<<<<<<< HEAD
       `ffmpeg`,
-=======
-      `${ffmpeg}`,
->>>>>>> 44ce4167
       '-f concat',
       '-safe 0',
       `-i "${concatFile}"`,
