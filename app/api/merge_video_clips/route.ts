--- conflicted
+++ resolved
@@ -99,11 +99,7 @@
     // Run ffmpeg command
     console.log('🔄 Running ffmpeg merge...')
     const ffmpegCommand = [
-<<<<<<< HEAD
-      `"${ffmpegPath}"`,
-=======
-      `"${ffmpeg}"`,
->>>>>>> f6452b51
+      `"${ffmpegPath}"`
       '-f concat',
       '-safe 0',
       `-i "${concatFile}"`,
